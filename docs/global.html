<!DOCTYPE html>
<html lang="en">
<head>
	<meta charset="utf-8">
	<meta name="viewport" content="width=device-width">
		<title>Globals</title>
		<!--[if lt IE 9]>
		<script src="//html5shiv.googlecode.com/svn/trunk/html5.js"></script>
		<![endif]-->
		<link href="https://fonts.googleapis.com/css?family=PT+Mono" rel="stylesheet">
		<link type="text/css" rel="stylesheet" href="css/bootstrap.min.css">
		<link type="text/css" rel="stylesheet" href="css/prism.min.css">
		<link type="text/css" rel="stylesheet" href="css/template.min.css">
		<script type="text/javascript">
			window.TEMPLATE_OPTIONS = {"includeDate":true,"dateFormat":"Do MMM YYYY","systemName":"Haxroomie","systemSummary":"Documentation and tutorials.","systemLogo":"","systemColor":"","navMembers":[{"kind":"class","title":"Classes","summary":"All documented classes."},{"kind":"external","title":"Externals","summary":"All documented external members."},{"kind":"global","title":"Globals","summary":"All documented globals."},{"kind":"mixin","title":"Mixins","summary":"All documented mixins."},{"kind":"interface","title":"Interfaces","summary":"All documented interfaces."},{"kind":"module","title":"Modules","summary":"All documented modules."},{"kind":"namespace","title":"Namespaces","summary":"All documented namespaces."},{"kind":"tutorial","title":"Tutorials","summary":"All available tutorials."}],"footer":"","copyright":"© Oskari Pöntinen 2019","linenums":true,"collapseSymbols":true,"inverseNav":true,"inlineNav":false,"outputSourceFiles":true,"sourceRootPath":null,"disablePackagePath":true,"outputSourcePath":false,"showTableOfContents":true,"showAccessFilter":true,"analytics":null,"methodHeadingReturns":true,"sort":"linenum, longname, version, since","search":true,"favicon":null,"stylesheets":[],"scripts":[],"monospaceLinks":false,"cleverLinks":false};
			window.DOCLET_TOC_ENABLED = true;
			window.DOCLET_AFILTER_ENABLED = false;
		</script>
</head>
<body>
	<!-- start:navbar.hbs -->
	<header class="navbar navbar-default navbar-fixed-top navbar-inverse">
		<div class="container">
			<div class="navbar-header">
				<a class="navbar-brand" href="index.html">
					Haxroomie
				</a>
				<!-- displayed on small devices -->
				<button class="navbar-toggle" type="button" data-toggle="collapse" data-target="#topNavigation">
					<span class="icon-bar"></span>
					<span class="icon-bar"></span>
					<span class="icon-bar"></span>
				</button>
			</div>
			<div class="navbar-collapse collapse" id="topNavigation">
				<ul class="nav navbar-nav">
								<li class="dropdown">
									<a href="global.html" class="dropdown-toggle" data-toggle="dropdown">Globals<b class="caret"></b></a>
									<ul class="dropdown-menu">
											<li><a href="global.html#BrowserAction">BrowserAction</a></li>
											<li><a href="global.html#File">File</a></li>
											<li><a href="global.html#Plugin">Plugin</a></li>
											<li><a href="global.html#PluginData">PluginData</a></li>
											<li><a href="global.html#Repository">Repository</a></li>
											<li><a href="global.html#RepositoryData">RepositoryData</a></li>
											<li><a href="global.html#RoomEventArgs">RoomEventArgs</a></li>
									</ul>
								</li>
								<li class="dropdown">
									<a href="list_class.html" class="dropdown-toggle" data-toggle="dropdown">Classes<b class="caret"></b></a>
									<ul class="dropdown-menu">
											<li><a href="Haxroomie.html">Haxroomie</a></li>
											<li><a href="PluginController.html">PluginController</a></li>
											<li><a href="RepositoryController.html">RepositoryController</a></li>
											<li><a href="RoomController.html">RoomController</a></li>
									</ul>
								</li>
								<li class="dropdown">
									<a href="list_module.html" class="dropdown-toggle" data-toggle="dropdown">Modules<b class="caret"></b></a>
									<ul class="dropdown-menu">
											<li><a href="module-haxroomie.html">haxroomie</a></li>
									</ul>
								</li>
								<li class="dropdown">
									<a href="list_tutorial.html" class="dropdown-toggle" data-toggle="dropdown">Tutorials<b class="caret"></b></a>
									<ul class="dropdown-menu">
											<li><a href="tutorial-custom-hhm-config.html">Custom HHM Config</a></li>
											<li><a href="tutorial-haxroomie-cli-config.html">haxroomie-cli config file</a></li>
											<li><a href="tutorial-haxroomie-cli-install.html">Installing haxroomie-cli in Ubuntu</a></li>
									</ul>
								</li>
				</ul>
					<!-- start:lunr-search-navbar.hbs -->
					<form class="navbar-form navbar-right" role="search">
						<div class="input-group">
							<input type="text" class="form-control" placeholder="Search" id="lunr-search-input">
							<div class="input-group-btn">
								<button class="btn btn-default" id="lunr-search-submit">
									<i class="glyphicon glyphicon-search"></i>
								</button>
							</div>
						</div>
					</form>
					<!-- start:lunr-search-navbar.hbs -->		</div>
		</div>
	</header>
	<!-- end:navbar.hbs -->		<div class="page-header">
			<div class="container">
				<span class="kind">global</span>
				<h1><span class="name">Globals</span></h1>
				<div class="summary"><p>All documented globals.</p></div>			</div>
		</div>
	<div class="container content">
		<div class="row">
			<div class="col-md-9 main-content">
						<ol class="breadcrumb">
							<li><a href="index.html">Home</a></li>
							<li class="active">Globals</li>
						</ol>
					<section>
							<article class="secondary">
									<h3>Type Definitions</h3>
									<dl class="symbol">
											<hr/>
											<dt class="symbol-title typedef public collapsible-symbol">
			<h4 id="Repository" class="typedef public"><span class="name">Repository</span></h4>
		</dt>
<dd class="symbol-details typedef public  collapsible-symbol">
	<div class="symbol-details-inner">
			<div class="callout callout-primary"><h5>Description</h5>		<div class="description"><p>Repository definition.</p></div>
			</div>			<div class="callout callout-info">
				<h5>Properties</h5>
				<table class="params table table-striped">
					<thead>
					<tr>
							<th>Name</th>
						<th>Type</th>
							<th>Attributes</th>
						<th class="last">Description</th>
					</tr>
					</thead>
					<tbody>
						<tr>
								<td><code>type</code></td>
							<td><span class="param-type">string</span></td>
								<td class="attributes"></td>
							<td class="last">
									<p>Repository type. Can be one of <code>github</code>, <code>url</code>
			or <code>local</code>.</p>
							</td>
						</tr>
						<tr>
								<td><code>repository</code></td>
							<td><span class="param-type">string</span></td>
								<td class="attributes">&lt;optional&gt;<br/></td>
							<td class="last">
									<p>When type is <code>github</code> this is a
			<strong>mandatory</strong> field. If your GitHub repository is at
			<code>https://github.com/user/repository</code> then this value should be
			<code>user/repository</code>.</p>
							</td>
						</tr>
						<tr>
								<td><code>path</code></td>
							<td><span class="param-type">string</span></td>
								<td class="attributes">&lt;optional&gt;<br/></td>
							<td class="last">
									<p>When type is <code>github</code> this is an <strong>optional</strong>
			field. The path under the repository where the plugins are. Default is
			<code>src</code>.</p>
							</td>
						</tr>
						<tr>
								<td><code>version</code></td>
							<td><span class="param-type">string</span></td>
								<td class="attributes">&lt;optional&gt;<br/></td>
							<td class="last">
									<p>When type is <code>github</code> this is an <strong>optional</strong>
			field. This is the branch, tag or commit of the repository you want to
			use.</p>
							</td>
						</tr>
						<tr>
								<td><code>url</code></td>
							<td><span class="param-type">string</span></td>
								<td class="attributes">&lt;optional&gt;<br/></td>
							<td class="last">
									<p>When type is <code>url</code> this is a <strong>mandatory</strong>
			field. The URL to your repository. Take care that your host has CORS
			enabled.</p>
							</td>
						</tr>
						<tr>
								<td><code>plugins</code></td>
							<td><span class="param-type">object</span></td>
								<td class="attributes">&lt;optional&gt;<br/></td>
							<td class="last">
									<p>When type is <code>local</code> this is a
			<strong>mandatory</strong> field. This property contains the code for plugins in
			a <code>local</code> repository.</p>
			<p>e.g.</p>
			<pre class="prettyprint source lang-js"><code>{
			  type: 'local',
			  plugins: {
			    'pluginName1': 'JavaScript code',
			    'pluginName2': 'JavaScript code'
			  }
			}
			</code></pre>
							</td>
						</tr>
						<tr>
								<td><code>path</code></td>
							<td><span class="param-type">string</span></td>
								<td class="attributes">&lt;optional&gt;<br/></td>
							<td class="last">
									<p>When type is <code>local</code> this is an
			<strong>optional</strong> field. This property contains the path from where the
			local repository has been loaded.</p>
							</td>
						</tr>
					</tbody>
				</table>
			</div>
			<div class="callout callout-default"><h5>Details</h5>		<form class="form-horizontal details">
			
							<!-- type -->
							<div class="form-group">
								<label class="col-sm-3 control-label">Type</label>
								<div class="col-sm-9">
									<div class="form-control-static type-names"><span class="param-type">Object</span></div>
								</div>
							</div>
			
			
			
			
			
			
			
			
			
			
			
			
			
			
							<!-- source -->
							<div class="form-group">
								<label class="col-sm-3 control-label">Source</label>
								<div class="col-sm-9">
									<p class="form-control-static"><a href="src_room_components_RepositoryController.js.html">src/room/components/RepositoryController.js</a>, <a href="src_room_components_RepositoryController.js.html#line-1">line 1</a></p>
								</div>
							</div>
			
			
			
			
					</form>
			</div>	</div>
</dd>
											<hr/>
											<dt class="symbol-title typedef public collapsible-symbol">
			<h4 id="Plugin" class="typedef public"><span class="name">Plugin</span></h4>
		</dt>
<dd class="symbol-details typedef public  collapsible-symbol">
	<div class="symbol-details-inner">
			<div class="callout callout-primary"><h5>Description</h5>		<div class="description"><p>Object containing HHM plugin name and content.</p></div>
			</div>			<div class="callout callout-info">
				<h5>Properties</h5>
				<table class="params table table-striped">
					<thead>
					<tr>
							<th>Name</th>
						<th>Type</th>
							<th>Attributes</th>
						<th class="last">Description</th>
					</tr>
					</thead>
					<tbody>
						<tr>
								<td><code>name</code></td>
							<td><span class="param-type">string</span></td>
								<td class="attributes">&lt;optional&gt;<br/></td>
							<td class="last">
									<p>Plugins name. Can be overriden by the plugin
			itself if it defines the <code>pluginSpec.name</code> property.</p>
							</td>
						</tr>
						<tr>
								<td><code>content</code></td>
							<td><span class="param-type">string</span></td>
								<td class="attributes"></td>
							<td class="last">
									<p>UTF-8 encoded content of the plugin.</p>
							</td>
						</tr>
					</tbody>
				</table>
			</div>
			<div class="callout callout-default"><h5>Details</h5>		<form class="form-horizontal details">
			
							<!-- type -->
							<div class="form-group">
								<label class="col-sm-3 control-label">Type</label>
								<div class="col-sm-9">
									<div class="form-control-static type-names"><span class="param-type">Object</span></div>
								</div>
							</div>
			
			
			
			
			
			
			
			
			
			
			
			
			
			
							<!-- source -->
							<div class="form-group">
								<label class="col-sm-3 control-label">Source</label>
								<div class="col-sm-9">
									<p class="form-control-static"><a href="src_room_components_PluginController.js.html">src/room/components/PluginController.js</a>, <a href="src_room_components_PluginController.js.html#line-2">line 2</a></p>
								</div>
							</div>
			
			
			
			
					</form>
			</div>	</div>
</dd>
											<hr/>
											<dt class="symbol-title typedef public collapsible-symbol">
			<h4 id="PluginData" class="typedef public"><span class="name">PluginData</span></h4>
		</dt>
<dd class="symbol-details typedef public  collapsible-symbol">
	<div class="symbol-details-inner">
			<div class="callout callout-primary"><h5>Description</h5>		<div class="description"><p>Object containing information about a plugin.</p></div>
			</div>			<div class="callout callout-info">
				<h5>Properties</h5>
				<table class="params table table-striped">
					<thead>
					<tr>
							<th>Name</th>
						<th>Type</th>
							<th>Attributes</th>
						<th class="last">Description</th>
					</tr>
					</thead>
					<tbody>
						<tr>
								<td><code>id</code></td>
							<td><span class="param-type">number</span></td>
								<td class="attributes"></td>
							<td class="last">
									<p>The plugin id.</p>
							</td>
						</tr>
						<tr>
								<td><code>name</code></td>
							<td><span class="param-type">string</span> | <span class="param-type">number</span></td>
								<td class="attributes"></td>
							<td class="last">
									<p>The plugin name.</p>
							</td>
						</tr>
						<tr>
								<td><code>isEnabled</code></td>
							<td><span class="param-type">boolean</span></td>
								<td class="attributes"></td>
							<td class="last">
									<p>Indicates whether the plugin is enabled or disabled.</p>
							</td>
						</tr>
						<tr>
								<td><code>pluginSpec</code></td>
							<td><span class="param-type">object</span></td>
								<td class="attributes">&lt;optional&gt;<br/></td>
							<td class="last">
									<p>HHM pluginSpec property.</p>
							</td>
						</tr>
					</tbody>
				</table>
			</div>
			<div class="callout callout-default"><h5>Details</h5>		<form class="form-horizontal details">
			
							<!-- type -->
							<div class="form-group">
								<label class="col-sm-3 control-label">Type</label>
								<div class="col-sm-9">
									<div class="form-control-static type-names"><span class="param-type">Object</span></div>
								</div>
							</div>
			
			
			
			
			
			
			
			
			
			
			
			
			
			
							<!-- source -->
							<div class="form-group">
								<label class="col-sm-3 control-label">Source</label>
								<div class="col-sm-9">
									<p class="form-control-static"><a href="src_room_components_PluginController.js.html">src/room/components/PluginController.js</a>, <a href="src_room_components_PluginController.js.html#line-11">line 11</a></p>
								</div>
							</div>
			
			
			
			
					</form>
			</div>	</div>
</dd>
											<hr/>
											<dt class="symbol-title typedef public collapsible-symbol">
			<h4 id="RoomEventArgs" class="typedef public"><span class="name">RoomEventArgs</span></h4>
		</dt>
<dd class="symbol-details typedef public  collapsible-symbol">
	<div class="symbol-details-inner">
			<div class="callout callout-primary"><h5>Description</h5>		<div class="description"><p>Event argument object that gets sent from the browser when a room event happens.</p>
			<p>The <code>handlerName</code> can be one of the following:
			<code>onPlayerJoin</code>
			<code>onPlayerLeave</code>
			<code>onTeamVictory</code>
			<code>onPlayerChat</code>
			<code>onTeamGoal</code>
			<code>onGameStart</code>
			<code>onGameStop</code>
			<code>onPlayerAdminChange</code>
			<code>onPlayerTeamChange</code>
			<code>onPlayerKicked</code>
			<code>onGamePause</code>
			<code>onGameUnpause</code>
			<code>onPositionsReset</code>
			or
			<code>onStadiumChange</code></p>
			<p>See the
			<a href="https://github.com/haxball/haxball-issues/wiki/Headless-Host#roomobject">roomObject documentation</a>
			to find out what kind of arguments to expect.</p></div>
			</div>			<div class="callout callout-info">
				<h5>Properties</h5>
				<table class="params table table-striped">
					<thead>
					<tr>
							<th>Name</th>
						<th>Type</th>
						<th class="last">Description</th>
					</tr>
					</thead>
					<tbody>
						<tr>
								<td><code>handlerName</code></td>
							<td><span class="param-type">string</span></td>
							<td class="last">
									<p>Name of the haxball room event handler
			function that got triggered.</p>
							</td>
						</tr>
						<tr>
								<td><code>args</code></td>
							<td><span class="param-type">Array.&lt;any></span></td>
							<td class="last">
									<p>Arguments that the event handler function
			received.</p>
							</td>
						</tr>
					</tbody>
				</table>
			</div>
			<div class="callout callout-default"><h5>Details</h5>		<form class="form-horizontal details">
			
							<!-- type -->
							<div class="form-group">
								<label class="col-sm-3 control-label">Type</label>
								<div class="col-sm-9">
									<div class="form-control-static type-names"><span class="param-type">Object</span></div>
								</div>
							</div>
			
			
			
			
			
			
			
			
			
			
			
			
			
			
							<!-- source -->
							<div class="form-group">
								<label class="col-sm-3 control-label">Source</label>
								<div class="col-sm-9">
									<p class="form-control-static"><a href="src_room_RoomController.js.html">src/room/RoomController.js</a>, <a href="src_room_RoomController.js.html#line-18">line 18</a></p>
								</div>
							</div>
			
			
			
			
					</form>
			</div>	</div>
</dd>
											<hr/>
											<dt class="symbol-title typedef public collapsible-symbol">
			<h4 id="RepositoryData" class="typedef public"><span class="name">RepositoryData</span></h4>
		</dt>
<dd class="symbol-details typedef public  collapsible-symbol">
	<div class="symbol-details-inner">
			<div class="callout callout-primary"><h5>Description</h5>		<div class="description"><p>Repository data.</p></div>
			</div>			<div class="callout callout-info">
				<h5>Properties</h5>
				<table class="params table table-striped">
					<thead>
					<tr>
							<th>Name</th>
						<th>Type</th>
							<th>Attributes</th>
						<th class="last">Description</th>
					</tr>
					</thead>
					<tbody>
						<tr>
								<td><code>name</code></td>
							<td><span class="param-type">string</span></td>
								<td class="attributes"></td>
							<td class="last">
									<p>Name of the repository.</p>
							</td>
						</tr>
						<tr>
								<td><code>description</code></td>
							<td><span class="param-type">string</span></td>
								<td class="attributes">&lt;optional&gt;<br/></td>
							<td class="last">
									<p>Description of repository.</p>
							</td>
						</tr>
						<tr>
								<td><code>author</code></td>
							<td><span class="param-type">string</span></td>
								<td class="attributes">&lt;optional&gt;<br/></td>
							<td class="last">
									<p>Author of the repository.</p>
							</td>
						</tr>
						<tr>
								<td><code>plugins</code></td>
							<td><span class="param-type">Array.&lt;string></span></td>
								<td class="attributes">&lt;optional&gt;<br/></td>
							<td class="last">
									<p>Plugins that the repository contains.</p>
							</td>
						</tr>
						<tr>
								<td><code>config</code></td>
							<td><span class="param-type">object</span></td>
								<td class="attributes">&lt;optional&gt;<br/></td>
							<td class="last">
									<p>Configuration object for this repository.
			Can for example define the path of where to load the plugins.</p>
							</td>
						</tr>
					</tbody>
				</table>
			</div>
			<div class="callout callout-default"><h5>Details</h5>		<form class="form-horizontal details">
			
							<!-- type -->
							<div class="form-group">
								<label class="col-sm-3 control-label">Type</label>
								<div class="col-sm-9">
									<div class="form-control-static type-names"><span class="param-type">Object</span></div>
								</div>
							</div>
			
			
			
			
			
			
			
			
			
			
			
			
			
			
							<!-- source -->
							<div class="form-group">
								<label class="col-sm-3 control-label">Source</label>
								<div class="col-sm-9">
									<p class="form-control-static"><a href="src_room_components_RepositoryController.js.html">src/room/components/RepositoryController.js</a>, <a href="src_room_components_RepositoryController.js.html#line-39">line 39</a></p>
								</div>
							</div>
			
			
			
			
					</form>
			</div>	</div>
</dd>
											<hr/>
											<dt class="symbol-title typedef public collapsible-symbol">
			<h4 id="BrowserAction" class="typedef public"><span class="name">BrowserAction</span></h4>
		</dt>
<dd class="symbol-details typedef public  collapsible-symbol">
	<div class="symbol-details-inner">
			<div class="callout callout-primary"><h5>Description</h5>		<div class="description"><p>Data object sent from the browser context.</p>
			<p>Used internally to communicate with the headless browser.</p>
			<p>Follows the flux standard action form loosely.
			See (https://github.com/redux-utilities/flux-standard-action).</p></div>
			</div>			<div class="callout callout-info">
				<h5>Properties</h5>
				<table class="params table table-striped">
					<thead>
					<tr>
							<th>Name</th>
						<th>Type</th>
							<th>Attributes</th>
						<th class="last">Description</th>
					</tr>
					</thead>
					<tbody>
						<tr>
								<td><code>type</code></td>
							<td><span class="param-type">string</span></td>
								<td class="attributes"></td>
							<td class="last">
									<p>The type of data identifies to the consumer the
			nature of the data that was sent.</p>
							</td>
						</tr>
						<tr>
								<td><code>payload</code></td>
							<td><span class="param-type">any</span></td>
								<td class="attributes">&lt;optional&gt;<br/></td>
							<td class="last">
									<p>The optional payload property MAY be any type
			of value.</p>
							</td>
						</tr>
						<tr>
								<td><code>error</code></td>
							<td><span class="param-type">boolean</span></td>
								<td class="attributes">&lt;optional&gt;<br/></td>
							<td class="last">
									<p>The optional error property MAY be set to true
			if the data represents an error.</p>
							</td>
						</tr>
					</tbody>
				</table>
			</div>
			<div class="callout callout-default"><h5>Details</h5>		<form class="form-horizontal details">
			
							<!-- type -->
							<div class="form-group">
								<label class="col-sm-3 control-label">Type</label>
								<div class="col-sm-9">
									<div class="form-control-static type-names"><span class="param-type">Object</span></div>
								</div>
							</div>
			
			
			
			
			
			
			
			
			
			
			
			
			
			
							<!-- source -->
							<div class="form-group">
								<label class="col-sm-3 control-label">Source</label>
								<div class="col-sm-9">
									<p class="form-control-static"><a href="src_room_RoomController.js.html">src/room/RoomController.js</a>, <a href="src_room_RoomController.js.html#line-49">line 49</a></p>
								</div>
							</div>
			
			
			
			
					</form>
			</div>	</div>
</dd>
											<hr/>
											<dt class="symbol-title typedef public collapsible-symbol">
			<h4 id="File" class="typedef public"><span class="name">File</span></h4>
		</dt>
<dd class="symbol-details typedef public  collapsible-symbol">
	<div class="symbol-details-inner">
			<div class="callout callout-primary"><h5>Description</h5>		<div class="description"><p>Represents a file.</p></div>
			</div>			<div class="callout callout-info">
				<h5>Properties</h5>
				<table class="params table table-striped">
					<thead>
					<tr>
							<th>Name</th>
						<th>Type</th>
						<th class="last">Description</th>
					</tr>
					</thead>
					<tbody>
						<tr>
								<td><code>name</code></td>
							<td><span class="param-type">string</span></td>
							<td class="last">
									<p>Files name.</p>
							</td>
						</tr>
						<tr>
								<td><code>content</code></td>
							<td><span class="param-type">string</span></td>
							<td class="last">
									<p>UTF-8 encoded contents of the file.</p>
							</td>
						</tr>
					</tbody>
				</table>
			</div>
			<div class="callout callout-default"><h5>Details</h5>		<form class="form-horizontal details">
			
							<!-- type -->
							<div class="form-group">
								<label class="col-sm-3 control-label">Type</label>
								<div class="col-sm-9">
									<div class="form-control-static type-names"><span class="param-type">Object</span></div>
								</div>
							</div>
			
			
			
			
			
			
			
			
			
			
			
			
			
			
							<!-- source -->
							<div class="form-group">
								<label class="col-sm-3 control-label">Source</label>
								<div class="col-sm-9">
									<p class="form-control-static"><a href="src_room_RoomController.js.html">src/room/RoomController.js</a>, <a href="src_room_RoomController.js.html#line-66">line 66</a></p>
								</div>
							</div>
			
			
			
			
					</form>
			</div>	</div>
</dd>
									</dl>
							</article>
					</section>
			</div>
				<div class="col-md-3 side-content">
					<nav class="toc hidden-print hidden-sm hidden-xs"></nav>
				</div>
		</div>
	</div>
	<footer>
				<div class="copyright">© Oskari Pöntinen 2019</div>
<<<<<<< HEAD
			<div class="generated-by">Documentation generated by <a href="https://github.com/jsdoc3/jsdoc">JSDoc 3.6.3</a> on 19th Apr 2020 using the <a href="https://github.com/steveush/foodoc">FooDoc template</a>.</div>
=======
			<div class="generated-by">Documentation generated by <a href="https://github.com/jsdoc3/jsdoc">JSDoc 3.6.3</a> on 8th May 2020 using the <a href="https://github.com/steveush/foodoc">FooDoc template</a>.</div>
>>>>>>> b9e00841
	</footer>
	<script src="js/jquery.min.js"></script>
	<script src="js/bootstrap.min.js"></script>
	<script src="js/clipboard.min.js"></script>
	<script src="js/prism.min.js"></script>
	<script src="js/template.min.js"></script>
		<!-- start:lunr-search-modal.hbs -->
		<div class="modal fade" id="lunr-search-modal">
			<div class="modal-dialog">
				<div class="modal-content">
					<div class="modal-header">
						<button type="button" class="close" data-dismiss="modal" aria-label="Close"><span aria-hidden="true">&times;</span></button>
						<h4 class="modal-title">Search results</h4>
					</div>
					<div class="modal-body" id="lunr-search-body">
					</div>
					<div class="modal-footer" id="lunr-search-footer">
						<button type="button" class="btn btn-default" data-dismiss="modal">Close</button>
					</div>
				</div><!-- /.modal-content -->
			</div><!-- /.modal-dialog -->
		</div>
		<!-- end:lunr-search-modal.hbs -->		<script src="js/lunr.min.js"></script>
	
</body>
</html><|MERGE_RESOLUTION|>--- conflicted
+++ resolved
@@ -1,804 +1,800 @@
-<!DOCTYPE html>
-<html lang="en">
-<head>
-	<meta charset="utf-8">
-	<meta name="viewport" content="width=device-width">
-		<title>Globals</title>
-		<!--[if lt IE 9]>
-		<script src="//html5shiv.googlecode.com/svn/trunk/html5.js"></script>
-		<![endif]-->
-		<link href="https://fonts.googleapis.com/css?family=PT+Mono" rel="stylesheet">
-		<link type="text/css" rel="stylesheet" href="css/bootstrap.min.css">
-		<link type="text/css" rel="stylesheet" href="css/prism.min.css">
-		<link type="text/css" rel="stylesheet" href="css/template.min.css">
-		<script type="text/javascript">
-			window.TEMPLATE_OPTIONS = {"includeDate":true,"dateFormat":"Do MMM YYYY","systemName":"Haxroomie","systemSummary":"Documentation and tutorials.","systemLogo":"","systemColor":"","navMembers":[{"kind":"class","title":"Classes","summary":"All documented classes."},{"kind":"external","title":"Externals","summary":"All documented external members."},{"kind":"global","title":"Globals","summary":"All documented globals."},{"kind":"mixin","title":"Mixins","summary":"All documented mixins."},{"kind":"interface","title":"Interfaces","summary":"All documented interfaces."},{"kind":"module","title":"Modules","summary":"All documented modules."},{"kind":"namespace","title":"Namespaces","summary":"All documented namespaces."},{"kind":"tutorial","title":"Tutorials","summary":"All available tutorials."}],"footer":"","copyright":"© Oskari Pöntinen 2019","linenums":true,"collapseSymbols":true,"inverseNav":true,"inlineNav":false,"outputSourceFiles":true,"sourceRootPath":null,"disablePackagePath":true,"outputSourcePath":false,"showTableOfContents":true,"showAccessFilter":true,"analytics":null,"methodHeadingReturns":true,"sort":"linenum, longname, version, since","search":true,"favicon":null,"stylesheets":[],"scripts":[],"monospaceLinks":false,"cleverLinks":false};
-			window.DOCLET_TOC_ENABLED = true;
-			window.DOCLET_AFILTER_ENABLED = false;
-		</script>
-</head>
-<body>
-	<!-- start:navbar.hbs -->
-	<header class="navbar navbar-default navbar-fixed-top navbar-inverse">
-		<div class="container">
-			<div class="navbar-header">
-				<a class="navbar-brand" href="index.html">
-					Haxroomie
-				</a>
-				<!-- displayed on small devices -->
-				<button class="navbar-toggle" type="button" data-toggle="collapse" data-target="#topNavigation">
-					<span class="icon-bar"></span>
-					<span class="icon-bar"></span>
-					<span class="icon-bar"></span>
-				</button>
-			</div>
-			<div class="navbar-collapse collapse" id="topNavigation">
-				<ul class="nav navbar-nav">
-								<li class="dropdown">
-									<a href="global.html" class="dropdown-toggle" data-toggle="dropdown">Globals<b class="caret"></b></a>
-									<ul class="dropdown-menu">
-											<li><a href="global.html#BrowserAction">BrowserAction</a></li>
-											<li><a href="global.html#File">File</a></li>
-											<li><a href="global.html#Plugin">Plugin</a></li>
-											<li><a href="global.html#PluginData">PluginData</a></li>
-											<li><a href="global.html#Repository">Repository</a></li>
-											<li><a href="global.html#RepositoryData">RepositoryData</a></li>
-											<li><a href="global.html#RoomEventArgs">RoomEventArgs</a></li>
-									</ul>
-								</li>
-								<li class="dropdown">
-									<a href="list_class.html" class="dropdown-toggle" data-toggle="dropdown">Classes<b class="caret"></b></a>
-									<ul class="dropdown-menu">
-											<li><a href="Haxroomie.html">Haxroomie</a></li>
-											<li><a href="PluginController.html">PluginController</a></li>
-											<li><a href="RepositoryController.html">RepositoryController</a></li>
-											<li><a href="RoomController.html">RoomController</a></li>
-									</ul>
-								</li>
-								<li class="dropdown">
-									<a href="list_module.html" class="dropdown-toggle" data-toggle="dropdown">Modules<b class="caret"></b></a>
-									<ul class="dropdown-menu">
-											<li><a href="module-haxroomie.html">haxroomie</a></li>
-									</ul>
-								</li>
-								<li class="dropdown">
-									<a href="list_tutorial.html" class="dropdown-toggle" data-toggle="dropdown">Tutorials<b class="caret"></b></a>
-									<ul class="dropdown-menu">
-											<li><a href="tutorial-custom-hhm-config.html">Custom HHM Config</a></li>
-											<li><a href="tutorial-haxroomie-cli-config.html">haxroomie-cli config file</a></li>
-											<li><a href="tutorial-haxroomie-cli-install.html">Installing haxroomie-cli in Ubuntu</a></li>
-									</ul>
-								</li>
-				</ul>
-					<!-- start:lunr-search-navbar.hbs -->
-					<form class="navbar-form navbar-right" role="search">
-						<div class="input-group">
-							<input type="text" class="form-control" placeholder="Search" id="lunr-search-input">
-							<div class="input-group-btn">
-								<button class="btn btn-default" id="lunr-search-submit">
-									<i class="glyphicon glyphicon-search"></i>
-								</button>
-							</div>
-						</div>
-					</form>
-					<!-- start:lunr-search-navbar.hbs -->		</div>
-		</div>
-	</header>
-	<!-- end:navbar.hbs -->		<div class="page-header">
-			<div class="container">
-				<span class="kind">global</span>
-				<h1><span class="name">Globals</span></h1>
-				<div class="summary"><p>All documented globals.</p></div>			</div>
-		</div>
-	<div class="container content">
-		<div class="row">
-			<div class="col-md-9 main-content">
-						<ol class="breadcrumb">
-							<li><a href="index.html">Home</a></li>
-							<li class="active">Globals</li>
-						</ol>
-					<section>
-							<article class="secondary">
-									<h3>Type Definitions</h3>
-									<dl class="symbol">
-											<hr/>
-											<dt class="symbol-title typedef public collapsible-symbol">
-			<h4 id="Repository" class="typedef public"><span class="name">Repository</span></h4>
-		</dt>
-<dd class="symbol-details typedef public  collapsible-symbol">
-	<div class="symbol-details-inner">
-			<div class="callout callout-primary"><h5>Description</h5>		<div class="description"><p>Repository definition.</p></div>
-			</div>			<div class="callout callout-info">
-				<h5>Properties</h5>
-				<table class="params table table-striped">
-					<thead>
-					<tr>
-							<th>Name</th>
-						<th>Type</th>
-							<th>Attributes</th>
-						<th class="last">Description</th>
-					</tr>
-					</thead>
-					<tbody>
-						<tr>
-								<td><code>type</code></td>
-							<td><span class="param-type">string</span></td>
-								<td class="attributes"></td>
-							<td class="last">
-									<p>Repository type. Can be one of <code>github</code>, <code>url</code>
-			or <code>local</code>.</p>
-							</td>
-						</tr>
-						<tr>
-								<td><code>repository</code></td>
-							<td><span class="param-type">string</span></td>
-								<td class="attributes">&lt;optional&gt;<br/></td>
-							<td class="last">
-									<p>When type is <code>github</code> this is a
-			<strong>mandatory</strong> field. If your GitHub repository is at
-			<code>https://github.com/user/repository</code> then this value should be
-			<code>user/repository</code>.</p>
-							</td>
-						</tr>
-						<tr>
-								<td><code>path</code></td>
-							<td><span class="param-type">string</span></td>
-								<td class="attributes">&lt;optional&gt;<br/></td>
-							<td class="last">
-									<p>When type is <code>github</code> this is an <strong>optional</strong>
-			field. The path under the repository where the plugins are. Default is
-			<code>src</code>.</p>
-							</td>
-						</tr>
-						<tr>
-								<td><code>version</code></td>
-							<td><span class="param-type">string</span></td>
-								<td class="attributes">&lt;optional&gt;<br/></td>
-							<td class="last">
-									<p>When type is <code>github</code> this is an <strong>optional</strong>
-			field. This is the branch, tag or commit of the repository you want to
-			use.</p>
-							</td>
-						</tr>
-						<tr>
-								<td><code>url</code></td>
-							<td><span class="param-type">string</span></td>
-								<td class="attributes">&lt;optional&gt;<br/></td>
-							<td class="last">
-									<p>When type is <code>url</code> this is a <strong>mandatory</strong>
-			field. The URL to your repository. Take care that your host has CORS
-			enabled.</p>
-							</td>
-						</tr>
-						<tr>
-								<td><code>plugins</code></td>
-							<td><span class="param-type">object</span></td>
-								<td class="attributes">&lt;optional&gt;<br/></td>
-							<td class="last">
-									<p>When type is <code>local</code> this is a
-			<strong>mandatory</strong> field. This property contains the code for plugins in
-			a <code>local</code> repository.</p>
-			<p>e.g.</p>
-			<pre class="prettyprint source lang-js"><code>{
-			  type: 'local',
-			  plugins: {
-			    'pluginName1': 'JavaScript code',
-			    'pluginName2': 'JavaScript code'
-			  }
-			}
-			</code></pre>
-							</td>
-						</tr>
-						<tr>
-								<td><code>path</code></td>
-							<td><span class="param-type">string</span></td>
-								<td class="attributes">&lt;optional&gt;<br/></td>
-							<td class="last">
-									<p>When type is <code>local</code> this is an
-			<strong>optional</strong> field. This property contains the path from where the
-			local repository has been loaded.</p>
-							</td>
-						</tr>
-					</tbody>
-				</table>
-			</div>
-			<div class="callout callout-default"><h5>Details</h5>		<form class="form-horizontal details">
-			
-							<!-- type -->
-							<div class="form-group">
-								<label class="col-sm-3 control-label">Type</label>
-								<div class="col-sm-9">
-									<div class="form-control-static type-names"><span class="param-type">Object</span></div>
-								</div>
-							</div>
-			
-			
-			
-			
-			
-			
-			
-			
-			
-			
-			
-			
-			
-			
-							<!-- source -->
-							<div class="form-group">
-								<label class="col-sm-3 control-label">Source</label>
-								<div class="col-sm-9">
-									<p class="form-control-static"><a href="src_room_components_RepositoryController.js.html">src/room/components/RepositoryController.js</a>, <a href="src_room_components_RepositoryController.js.html#line-1">line 1</a></p>
-								</div>
-							</div>
-			
-			
-			
-			
-					</form>
-			</div>	</div>
-</dd>
-											<hr/>
-											<dt class="symbol-title typedef public collapsible-symbol">
-			<h4 id="Plugin" class="typedef public"><span class="name">Plugin</span></h4>
-		</dt>
-<dd class="symbol-details typedef public  collapsible-symbol">
-	<div class="symbol-details-inner">
-			<div class="callout callout-primary"><h5>Description</h5>		<div class="description"><p>Object containing HHM plugin name and content.</p></div>
-			</div>			<div class="callout callout-info">
-				<h5>Properties</h5>
-				<table class="params table table-striped">
-					<thead>
-					<tr>
-							<th>Name</th>
-						<th>Type</th>
-							<th>Attributes</th>
-						<th class="last">Description</th>
-					</tr>
-					</thead>
-					<tbody>
-						<tr>
-								<td><code>name</code></td>
-							<td><span class="param-type">string</span></td>
-								<td class="attributes">&lt;optional&gt;<br/></td>
-							<td class="last">
-									<p>Plugins name. Can be overriden by the plugin
-			itself if it defines the <code>pluginSpec.name</code> property.</p>
-							</td>
-						</tr>
-						<tr>
-								<td><code>content</code></td>
-							<td><span class="param-type">string</span></td>
-								<td class="attributes"></td>
-							<td class="last">
-									<p>UTF-8 encoded content of the plugin.</p>
-							</td>
-						</tr>
-					</tbody>
-				</table>
-			</div>
-			<div class="callout callout-default"><h5>Details</h5>		<form class="form-horizontal details">
-			
-							<!-- type -->
-							<div class="form-group">
-								<label class="col-sm-3 control-label">Type</label>
-								<div class="col-sm-9">
-									<div class="form-control-static type-names"><span class="param-type">Object</span></div>
-								</div>
-							</div>
-			
-			
-			
-			
-			
-			
-			
-			
-			
-			
-			
-			
-			
-			
-							<!-- source -->
-							<div class="form-group">
-								<label class="col-sm-3 control-label">Source</label>
-								<div class="col-sm-9">
-									<p class="form-control-static"><a href="src_room_components_PluginController.js.html">src/room/components/PluginController.js</a>, <a href="src_room_components_PluginController.js.html#line-2">line 2</a></p>
-								</div>
-							</div>
-			
-			
-			
-			
-					</form>
-			</div>	</div>
-</dd>
-											<hr/>
-											<dt class="symbol-title typedef public collapsible-symbol">
-			<h4 id="PluginData" class="typedef public"><span class="name">PluginData</span></h4>
-		</dt>
-<dd class="symbol-details typedef public  collapsible-symbol">
-	<div class="symbol-details-inner">
-			<div class="callout callout-primary"><h5>Description</h5>		<div class="description"><p>Object containing information about a plugin.</p></div>
-			</div>			<div class="callout callout-info">
-				<h5>Properties</h5>
-				<table class="params table table-striped">
-					<thead>
-					<tr>
-							<th>Name</th>
-						<th>Type</th>
-							<th>Attributes</th>
-						<th class="last">Description</th>
-					</tr>
-					</thead>
-					<tbody>
-						<tr>
-								<td><code>id</code></td>
-							<td><span class="param-type">number</span></td>
-								<td class="attributes"></td>
-							<td class="last">
-									<p>The plugin id.</p>
-							</td>
-						</tr>
-						<tr>
-								<td><code>name</code></td>
-							<td><span class="param-type">string</span> | <span class="param-type">number</span></td>
-								<td class="attributes"></td>
-							<td class="last">
-									<p>The plugin name.</p>
-							</td>
-						</tr>
-						<tr>
-								<td><code>isEnabled</code></td>
-							<td><span class="param-type">boolean</span></td>
-								<td class="attributes"></td>
-							<td class="last">
-									<p>Indicates whether the plugin is enabled or disabled.</p>
-							</td>
-						</tr>
-						<tr>
-								<td><code>pluginSpec</code></td>
-							<td><span class="param-type">object</span></td>
-								<td class="attributes">&lt;optional&gt;<br/></td>
-							<td class="last">
-									<p>HHM pluginSpec property.</p>
-							</td>
-						</tr>
-					</tbody>
-				</table>
-			</div>
-			<div class="callout callout-default"><h5>Details</h5>		<form class="form-horizontal details">
-			
-							<!-- type -->
-							<div class="form-group">
-								<label class="col-sm-3 control-label">Type</label>
-								<div class="col-sm-9">
-									<div class="form-control-static type-names"><span class="param-type">Object</span></div>
-								</div>
-							</div>
-			
-			
-			
-			
-			
-			
-			
-			
-			
-			
-			
-			
-			
-			
-							<!-- source -->
-							<div class="form-group">
-								<label class="col-sm-3 control-label">Source</label>
-								<div class="col-sm-9">
-									<p class="form-control-static"><a href="src_room_components_PluginController.js.html">src/room/components/PluginController.js</a>, <a href="src_room_components_PluginController.js.html#line-11">line 11</a></p>
-								</div>
-							</div>
-			
-			
-			
-			
-					</form>
-			</div>	</div>
-</dd>
-											<hr/>
-											<dt class="symbol-title typedef public collapsible-symbol">
-			<h4 id="RoomEventArgs" class="typedef public"><span class="name">RoomEventArgs</span></h4>
-		</dt>
-<dd class="symbol-details typedef public  collapsible-symbol">
-	<div class="symbol-details-inner">
-			<div class="callout callout-primary"><h5>Description</h5>		<div class="description"><p>Event argument object that gets sent from the browser when a room event happens.</p>
-			<p>The <code>handlerName</code> can be one of the following:
-			<code>onPlayerJoin</code>
-			<code>onPlayerLeave</code>
-			<code>onTeamVictory</code>
-			<code>onPlayerChat</code>
-			<code>onTeamGoal</code>
-			<code>onGameStart</code>
-			<code>onGameStop</code>
-			<code>onPlayerAdminChange</code>
-			<code>onPlayerTeamChange</code>
-			<code>onPlayerKicked</code>
-			<code>onGamePause</code>
-			<code>onGameUnpause</code>
-			<code>onPositionsReset</code>
-			or
-			<code>onStadiumChange</code></p>
-			<p>See the
-			<a href="https://github.com/haxball/haxball-issues/wiki/Headless-Host#roomobject">roomObject documentation</a>
-			to find out what kind of arguments to expect.</p></div>
-			</div>			<div class="callout callout-info">
-				<h5>Properties</h5>
-				<table class="params table table-striped">
-					<thead>
-					<tr>
-							<th>Name</th>
-						<th>Type</th>
-						<th class="last">Description</th>
-					</tr>
-					</thead>
-					<tbody>
-						<tr>
-								<td><code>handlerName</code></td>
-							<td><span class="param-type">string</span></td>
-							<td class="last">
-									<p>Name of the haxball room event handler
-			function that got triggered.</p>
-							</td>
-						</tr>
-						<tr>
-								<td><code>args</code></td>
-							<td><span class="param-type">Array.&lt;any></span></td>
-							<td class="last">
-									<p>Arguments that the event handler function
-			received.</p>
-							</td>
-						</tr>
-					</tbody>
-				</table>
-			</div>
-			<div class="callout callout-default"><h5>Details</h5>		<form class="form-horizontal details">
-			
-							<!-- type -->
-							<div class="form-group">
-								<label class="col-sm-3 control-label">Type</label>
-								<div class="col-sm-9">
-									<div class="form-control-static type-names"><span class="param-type">Object</span></div>
-								</div>
-							</div>
-			
-			
-			
-			
-			
-			
-			
-			
-			
-			
-			
-			
-			
-			
-							<!-- source -->
-							<div class="form-group">
-								<label class="col-sm-3 control-label">Source</label>
-								<div class="col-sm-9">
-									<p class="form-control-static"><a href="src_room_RoomController.js.html">src/room/RoomController.js</a>, <a href="src_room_RoomController.js.html#line-18">line 18</a></p>
-								</div>
-							</div>
-			
-			
-			
-			
-					</form>
-			</div>	</div>
-</dd>
-											<hr/>
-											<dt class="symbol-title typedef public collapsible-symbol">
-			<h4 id="RepositoryData" class="typedef public"><span class="name">RepositoryData</span></h4>
-		</dt>
-<dd class="symbol-details typedef public  collapsible-symbol">
-	<div class="symbol-details-inner">
-			<div class="callout callout-primary"><h5>Description</h5>		<div class="description"><p>Repository data.</p></div>
-			</div>			<div class="callout callout-info">
-				<h5>Properties</h5>
-				<table class="params table table-striped">
-					<thead>
-					<tr>
-							<th>Name</th>
-						<th>Type</th>
-							<th>Attributes</th>
-						<th class="last">Description</th>
-					</tr>
-					</thead>
-					<tbody>
-						<tr>
-								<td><code>name</code></td>
-							<td><span class="param-type">string</span></td>
-								<td class="attributes"></td>
-							<td class="last">
-									<p>Name of the repository.</p>
-							</td>
-						</tr>
-						<tr>
-								<td><code>description</code></td>
-							<td><span class="param-type">string</span></td>
-								<td class="attributes">&lt;optional&gt;<br/></td>
-							<td class="last">
-									<p>Description of repository.</p>
-							</td>
-						</tr>
-						<tr>
-								<td><code>author</code></td>
-							<td><span class="param-type">string</span></td>
-								<td class="attributes">&lt;optional&gt;<br/></td>
-							<td class="last">
-									<p>Author of the repository.</p>
-							</td>
-						</tr>
-						<tr>
-								<td><code>plugins</code></td>
-							<td><span class="param-type">Array.&lt;string></span></td>
-								<td class="attributes">&lt;optional&gt;<br/></td>
-							<td class="last">
-									<p>Plugins that the repository contains.</p>
-							</td>
-						</tr>
-						<tr>
-								<td><code>config</code></td>
-							<td><span class="param-type">object</span></td>
-								<td class="attributes">&lt;optional&gt;<br/></td>
-							<td class="last">
-									<p>Configuration object for this repository.
-			Can for example define the path of where to load the plugins.</p>
-							</td>
-						</tr>
-					</tbody>
-				</table>
-			</div>
-			<div class="callout callout-default"><h5>Details</h5>		<form class="form-horizontal details">
-			
-							<!-- type -->
-							<div class="form-group">
-								<label class="col-sm-3 control-label">Type</label>
-								<div class="col-sm-9">
-									<div class="form-control-static type-names"><span class="param-type">Object</span></div>
-								</div>
-							</div>
-			
-			
-			
-			
-			
-			
-			
-			
-			
-			
-			
-			
-			
-			
-							<!-- source -->
-							<div class="form-group">
-								<label class="col-sm-3 control-label">Source</label>
-								<div class="col-sm-9">
-									<p class="form-control-static"><a href="src_room_components_RepositoryController.js.html">src/room/components/RepositoryController.js</a>, <a href="src_room_components_RepositoryController.js.html#line-39">line 39</a></p>
-								</div>
-							</div>
-			
-			
-			
-			
-					</form>
-			</div>	</div>
-</dd>
-											<hr/>
-											<dt class="symbol-title typedef public collapsible-symbol">
-			<h4 id="BrowserAction" class="typedef public"><span class="name">BrowserAction</span></h4>
-		</dt>
-<dd class="symbol-details typedef public  collapsible-symbol">
-	<div class="symbol-details-inner">
-			<div class="callout callout-primary"><h5>Description</h5>		<div class="description"><p>Data object sent from the browser context.</p>
-			<p>Used internally to communicate with the headless browser.</p>
-			<p>Follows the flux standard action form loosely.
-			See (https://github.com/redux-utilities/flux-standard-action).</p></div>
-			</div>			<div class="callout callout-info">
-				<h5>Properties</h5>
-				<table class="params table table-striped">
-					<thead>
-					<tr>
-							<th>Name</th>
-						<th>Type</th>
-							<th>Attributes</th>
-						<th class="last">Description</th>
-					</tr>
-					</thead>
-					<tbody>
-						<tr>
-								<td><code>type</code></td>
-							<td><span class="param-type">string</span></td>
-								<td class="attributes"></td>
-							<td class="last">
-									<p>The type of data identifies to the consumer the
-			nature of the data that was sent.</p>
-							</td>
-						</tr>
-						<tr>
-								<td><code>payload</code></td>
-							<td><span class="param-type">any</span></td>
-								<td class="attributes">&lt;optional&gt;<br/></td>
-							<td class="last">
-									<p>The optional payload property MAY be any type
-			of value.</p>
-							</td>
-						</tr>
-						<tr>
-								<td><code>error</code></td>
-							<td><span class="param-type">boolean</span></td>
-								<td class="attributes">&lt;optional&gt;<br/></td>
-							<td class="last">
-									<p>The optional error property MAY be set to true
-			if the data represents an error.</p>
-							</td>
-						</tr>
-					</tbody>
-				</table>
-			</div>
-			<div class="callout callout-default"><h5>Details</h5>		<form class="form-horizontal details">
-			
-							<!-- type -->
-							<div class="form-group">
-								<label class="col-sm-3 control-label">Type</label>
-								<div class="col-sm-9">
-									<div class="form-control-static type-names"><span class="param-type">Object</span></div>
-								</div>
-							</div>
-			
-			
-			
-			
-			
-			
-			
-			
-			
-			
-			
-			
-			
-			
-							<!-- source -->
-							<div class="form-group">
-								<label class="col-sm-3 control-label">Source</label>
-								<div class="col-sm-9">
-									<p class="form-control-static"><a href="src_room_RoomController.js.html">src/room/RoomController.js</a>, <a href="src_room_RoomController.js.html#line-49">line 49</a></p>
-								</div>
-							</div>
-			
-			
-			
-			
-					</form>
-			</div>	</div>
-</dd>
-											<hr/>
-											<dt class="symbol-title typedef public collapsible-symbol">
-			<h4 id="File" class="typedef public"><span class="name">File</span></h4>
-		</dt>
-<dd class="symbol-details typedef public  collapsible-symbol">
-	<div class="symbol-details-inner">
-			<div class="callout callout-primary"><h5>Description</h5>		<div class="description"><p>Represents a file.</p></div>
-			</div>			<div class="callout callout-info">
-				<h5>Properties</h5>
-				<table class="params table table-striped">
-					<thead>
-					<tr>
-							<th>Name</th>
-						<th>Type</th>
-						<th class="last">Description</th>
-					</tr>
-					</thead>
-					<tbody>
-						<tr>
-								<td><code>name</code></td>
-							<td><span class="param-type">string</span></td>
-							<td class="last">
-									<p>Files name.</p>
-							</td>
-						</tr>
-						<tr>
-								<td><code>content</code></td>
-							<td><span class="param-type">string</span></td>
-							<td class="last">
-									<p>UTF-8 encoded contents of the file.</p>
-							</td>
-						</tr>
-					</tbody>
-				</table>
-			</div>
-			<div class="callout callout-default"><h5>Details</h5>		<form class="form-horizontal details">
-			
-							<!-- type -->
-							<div class="form-group">
-								<label class="col-sm-3 control-label">Type</label>
-								<div class="col-sm-9">
-									<div class="form-control-static type-names"><span class="param-type">Object</span></div>
-								</div>
-							</div>
-			
-			
-			
-			
-			
-			
-			
-			
-			
-			
-			
-			
-			
-			
-							<!-- source -->
-							<div class="form-group">
-								<label class="col-sm-3 control-label">Source</label>
-								<div class="col-sm-9">
-									<p class="form-control-static"><a href="src_room_RoomController.js.html">src/room/RoomController.js</a>, <a href="src_room_RoomController.js.html#line-66">line 66</a></p>
-								</div>
-							</div>
-			
-			
-			
-			
-					</form>
-			</div>	</div>
-</dd>
-									</dl>
-							</article>
-					</section>
-			</div>
-				<div class="col-md-3 side-content">
-					<nav class="toc hidden-print hidden-sm hidden-xs"></nav>
-				</div>
-		</div>
-	</div>
-	<footer>
-				<div class="copyright">© Oskari Pöntinen 2019</div>
-<<<<<<< HEAD
-			<div class="generated-by">Documentation generated by <a href="https://github.com/jsdoc3/jsdoc">JSDoc 3.6.3</a> on 19th Apr 2020 using the <a href="https://github.com/steveush/foodoc">FooDoc template</a>.</div>
-=======
-			<div class="generated-by">Documentation generated by <a href="https://github.com/jsdoc3/jsdoc">JSDoc 3.6.3</a> on 8th May 2020 using the <a href="https://github.com/steveush/foodoc">FooDoc template</a>.</div>
->>>>>>> b9e00841
-	</footer>
-	<script src="js/jquery.min.js"></script>
-	<script src="js/bootstrap.min.js"></script>
-	<script src="js/clipboard.min.js"></script>
-	<script src="js/prism.min.js"></script>
-	<script src="js/template.min.js"></script>
-		<!-- start:lunr-search-modal.hbs -->
-		<div class="modal fade" id="lunr-search-modal">
-			<div class="modal-dialog">
-				<div class="modal-content">
-					<div class="modal-header">
-						<button type="button" class="close" data-dismiss="modal" aria-label="Close"><span aria-hidden="true">&times;</span></button>
-						<h4 class="modal-title">Search results</h4>
-					</div>
-					<div class="modal-body" id="lunr-search-body">
-					</div>
-					<div class="modal-footer" id="lunr-search-footer">
-						<button type="button" class="btn btn-default" data-dismiss="modal">Close</button>
-					</div>
-				</div><!-- /.modal-content -->
-			</div><!-- /.modal-dialog -->
-		</div>
-		<!-- end:lunr-search-modal.hbs -->		<script src="js/lunr.min.js"></script>
-	
-</body>
+<!DOCTYPE html>
+<html lang="en">
+<head>
+	<meta charset="utf-8">
+	<meta name="viewport" content="width=device-width">
+		<title>Globals</title>
+		<!--[if lt IE 9]>
+		<script src="//html5shiv.googlecode.com/svn/trunk/html5.js"></script>
+		<![endif]-->
+		<link href="https://fonts.googleapis.com/css?family=PT+Mono" rel="stylesheet">
+		<link type="text/css" rel="stylesheet" href="css/bootstrap.min.css">
+		<link type="text/css" rel="stylesheet" href="css/prism.min.css">
+		<link type="text/css" rel="stylesheet" href="css/template.min.css">
+		<script type="text/javascript">
+			window.TEMPLATE_OPTIONS = {"includeDate":true,"dateFormat":"Do MMM YYYY","systemName":"Haxroomie","systemSummary":"Documentation and tutorials.","systemLogo":"","systemColor":"","navMembers":[{"kind":"class","title":"Classes","summary":"All documented classes."},{"kind":"external","title":"Externals","summary":"All documented external members."},{"kind":"global","title":"Globals","summary":"All documented globals."},{"kind":"mixin","title":"Mixins","summary":"All documented mixins."},{"kind":"interface","title":"Interfaces","summary":"All documented interfaces."},{"kind":"module","title":"Modules","summary":"All documented modules."},{"kind":"namespace","title":"Namespaces","summary":"All documented namespaces."},{"kind":"tutorial","title":"Tutorials","summary":"All available tutorials."}],"footer":"","copyright":"© Oskari Pöntinen 2019","linenums":true,"collapseSymbols":true,"inverseNav":true,"inlineNav":false,"outputSourceFiles":true,"sourceRootPath":null,"disablePackagePath":true,"outputSourcePath":false,"showTableOfContents":true,"showAccessFilter":true,"analytics":null,"methodHeadingReturns":true,"sort":"linenum, longname, version, since","search":true,"favicon":null,"stylesheets":[],"scripts":[],"monospaceLinks":false,"cleverLinks":false};
+			window.DOCLET_TOC_ENABLED = true;
+			window.DOCLET_AFILTER_ENABLED = false;
+		</script>
+</head>
+<body>
+	<!-- start:navbar.hbs -->
+	<header class="navbar navbar-default navbar-fixed-top navbar-inverse">
+		<div class="container">
+			<div class="navbar-header">
+				<a class="navbar-brand" href="index.html">
+					Haxroomie
+				</a>
+				<!-- displayed on small devices -->
+				<button class="navbar-toggle" type="button" data-toggle="collapse" data-target="#topNavigation">
+					<span class="icon-bar"></span>
+					<span class="icon-bar"></span>
+					<span class="icon-bar"></span>
+				</button>
+			</div>
+			<div class="navbar-collapse collapse" id="topNavigation">
+				<ul class="nav navbar-nav">
+								<li class="dropdown">
+									<a href="global.html" class="dropdown-toggle" data-toggle="dropdown">Globals<b class="caret"></b></a>
+									<ul class="dropdown-menu">
+											<li><a href="global.html#BrowserAction">BrowserAction</a></li>
+											<li><a href="global.html#File">File</a></li>
+											<li><a href="global.html#Plugin">Plugin</a></li>
+											<li><a href="global.html#PluginData">PluginData</a></li>
+											<li><a href="global.html#Repository">Repository</a></li>
+											<li><a href="global.html#RepositoryData">RepositoryData</a></li>
+											<li><a href="global.html#RoomEventArgs">RoomEventArgs</a></li>
+									</ul>
+								</li>
+								<li class="dropdown">
+									<a href="list_class.html" class="dropdown-toggle" data-toggle="dropdown">Classes<b class="caret"></b></a>
+									<ul class="dropdown-menu">
+											<li><a href="Haxroomie.html">Haxroomie</a></li>
+											<li><a href="PluginController.html">PluginController</a></li>
+											<li><a href="RepositoryController.html">RepositoryController</a></li>
+											<li><a href="RoomController.html">RoomController</a></li>
+									</ul>
+								</li>
+								<li class="dropdown">
+									<a href="list_module.html" class="dropdown-toggle" data-toggle="dropdown">Modules<b class="caret"></b></a>
+									<ul class="dropdown-menu">
+											<li><a href="module-haxroomie.html">haxroomie</a></li>
+									</ul>
+								</li>
+								<li class="dropdown">
+									<a href="list_tutorial.html" class="dropdown-toggle" data-toggle="dropdown">Tutorials<b class="caret"></b></a>
+									<ul class="dropdown-menu">
+											<li><a href="tutorial-custom-hhm-config.html">Custom HHM Config</a></li>
+											<li><a href="tutorial-haxroomie-cli-config.html">haxroomie-cli config file</a></li>
+											<li><a href="tutorial-haxroomie-cli-install.html">Installing haxroomie-cli in Ubuntu</a></li>
+									</ul>
+								</li>
+				</ul>
+					<!-- start:lunr-search-navbar.hbs -->
+					<form class="navbar-form navbar-right" role="search">
+						<div class="input-group">
+							<input type="text" class="form-control" placeholder="Search" id="lunr-search-input">
+							<div class="input-group-btn">
+								<button class="btn btn-default" id="lunr-search-submit">
+									<i class="glyphicon glyphicon-search"></i>
+								</button>
+							</div>
+						</div>
+					</form>
+					<!-- start:lunr-search-navbar.hbs -->		</div>
+		</div>
+	</header>
+	<!-- end:navbar.hbs -->		<div class="page-header">
+			<div class="container">
+				<span class="kind">global</span>
+				<h1><span class="name">Globals</span></h1>
+				<div class="summary"><p>All documented globals.</p></div>			</div>
+		</div>
+	<div class="container content">
+		<div class="row">
+			<div class="col-md-9 main-content">
+						<ol class="breadcrumb">
+							<li><a href="index.html">Home</a></li>
+							<li class="active">Globals</li>
+						</ol>
+					<section>
+							<article class="secondary">
+									<h3>Type Definitions</h3>
+									<dl class="symbol">
+											<hr/>
+											<dt class="symbol-title typedef public collapsible-symbol">
+			<h4 id="Repository" class="typedef public"><span class="name">Repository</span></h4>
+		</dt>
+<dd class="symbol-details typedef public  collapsible-symbol">
+	<div class="symbol-details-inner">
+			<div class="callout callout-primary"><h5>Description</h5>		<div class="description"><p>Repository definition.</p></div>
+			</div>			<div class="callout callout-info">
+				<h5>Properties</h5>
+				<table class="params table table-striped">
+					<thead>
+					<tr>
+							<th>Name</th>
+						<th>Type</th>
+							<th>Attributes</th>
+						<th class="last">Description</th>
+					</tr>
+					</thead>
+					<tbody>
+						<tr>
+								<td><code>type</code></td>
+							<td><span class="param-type">string</span></td>
+								<td class="attributes"></td>
+							<td class="last">
+									<p>Repository type. Can be one of <code>github</code>, <code>url</code>
+			or <code>local</code>.</p>
+							</td>
+						</tr>
+						<tr>
+								<td><code>repository</code></td>
+							<td><span class="param-type">string</span></td>
+								<td class="attributes">&lt;optional&gt;<br/></td>
+							<td class="last">
+									<p>When type is <code>github</code> this is a
+			<strong>mandatory</strong> field. If your GitHub repository is at
+			<code>https://github.com/user/repository</code> then this value should be
+			<code>user/repository</code>.</p>
+							</td>
+						</tr>
+						<tr>
+								<td><code>path</code></td>
+							<td><span class="param-type">string</span></td>
+								<td class="attributes">&lt;optional&gt;<br/></td>
+							<td class="last">
+									<p>When type is <code>github</code> this is an <strong>optional</strong>
+			field. The path under the repository where the plugins are. Default is
+			<code>src</code>.</p>
+							</td>
+						</tr>
+						<tr>
+								<td><code>version</code></td>
+							<td><span class="param-type">string</span></td>
+								<td class="attributes">&lt;optional&gt;<br/></td>
+							<td class="last">
+									<p>When type is <code>github</code> this is an <strong>optional</strong>
+			field. This is the branch, tag or commit of the repository you want to
+			use.</p>
+							</td>
+						</tr>
+						<tr>
+								<td><code>url</code></td>
+							<td><span class="param-type">string</span></td>
+								<td class="attributes">&lt;optional&gt;<br/></td>
+							<td class="last">
+									<p>When type is <code>url</code> this is a <strong>mandatory</strong>
+			field. The URL to your repository. Take care that your host has CORS
+			enabled.</p>
+							</td>
+						</tr>
+						<tr>
+								<td><code>plugins</code></td>
+							<td><span class="param-type">object</span></td>
+								<td class="attributes">&lt;optional&gt;<br/></td>
+							<td class="last">
+									<p>When type is <code>local</code> this is a
+			<strong>mandatory</strong> field. This property contains the code for plugins in
+			a <code>local</code> repository.</p>
+			<p>e.g.</p>
+			<pre class="prettyprint source lang-js"><code>{
+			  type: 'local',
+			  plugins: {
+			    'pluginName1': 'JavaScript code',
+			    'pluginName2': 'JavaScript code'
+			  }
+			}
+			</code></pre>
+							</td>
+						</tr>
+						<tr>
+								<td><code>path</code></td>
+							<td><span class="param-type">string</span></td>
+								<td class="attributes">&lt;optional&gt;<br/></td>
+							<td class="last">
+									<p>When type is <code>local</code> this is an
+			<strong>optional</strong> field. This property contains the path from where the
+			local repository has been loaded.</p>
+							</td>
+						</tr>
+					</tbody>
+				</table>
+			</div>
+			<div class="callout callout-default"><h5>Details</h5>		<form class="form-horizontal details">
+			
+							<!-- type -->
+							<div class="form-group">
+								<label class="col-sm-3 control-label">Type</label>
+								<div class="col-sm-9">
+									<div class="form-control-static type-names"><span class="param-type">Object</span></div>
+								</div>
+							</div>
+			
+			
+			
+			
+			
+			
+			
+			
+			
+			
+			
+			
+			
+			
+							<!-- source -->
+							<div class="form-group">
+								<label class="col-sm-3 control-label">Source</label>
+								<div class="col-sm-9">
+									<p class="form-control-static"><a href="src_room_components_RepositoryController.js.html">src/room/components/RepositoryController.js</a>, <a href="src_room_components_RepositoryController.js.html#line-1">line 1</a></p>
+								</div>
+							</div>
+			
+			
+			
+			
+					</form>
+			</div>	</div>
+</dd>
+											<hr/>
+											<dt class="symbol-title typedef public collapsible-symbol">
+			<h4 id="Plugin" class="typedef public"><span class="name">Plugin</span></h4>
+		</dt>
+<dd class="symbol-details typedef public  collapsible-symbol">
+	<div class="symbol-details-inner">
+			<div class="callout callout-primary"><h5>Description</h5>		<div class="description"><p>Object containing HHM plugin name and content.</p></div>
+			</div>			<div class="callout callout-info">
+				<h5>Properties</h5>
+				<table class="params table table-striped">
+					<thead>
+					<tr>
+							<th>Name</th>
+						<th>Type</th>
+							<th>Attributes</th>
+						<th class="last">Description</th>
+					</tr>
+					</thead>
+					<tbody>
+						<tr>
+								<td><code>name</code></td>
+							<td><span class="param-type">string</span></td>
+								<td class="attributes">&lt;optional&gt;<br/></td>
+							<td class="last">
+									<p>Plugins name. Can be overriden by the plugin
+			itself if it defines the <code>pluginSpec.name</code> property.</p>
+							</td>
+						</tr>
+						<tr>
+								<td><code>content</code></td>
+							<td><span class="param-type">string</span></td>
+								<td class="attributes"></td>
+							<td class="last">
+									<p>UTF-8 encoded content of the plugin.</p>
+							</td>
+						</tr>
+					</tbody>
+				</table>
+			</div>
+			<div class="callout callout-default"><h5>Details</h5>		<form class="form-horizontal details">
+			
+							<!-- type -->
+							<div class="form-group">
+								<label class="col-sm-3 control-label">Type</label>
+								<div class="col-sm-9">
+									<div class="form-control-static type-names"><span class="param-type">Object</span></div>
+								</div>
+							</div>
+			
+			
+			
+			
+			
+			
+			
+			
+			
+			
+			
+			
+			
+			
+							<!-- source -->
+							<div class="form-group">
+								<label class="col-sm-3 control-label">Source</label>
+								<div class="col-sm-9">
+									<p class="form-control-static"><a href="src_room_components_PluginController.js.html">src/room/components/PluginController.js</a>, <a href="src_room_components_PluginController.js.html#line-2">line 2</a></p>
+								</div>
+							</div>
+			
+			
+			
+			
+					</form>
+			</div>	</div>
+</dd>
+											<hr/>
+											<dt class="symbol-title typedef public collapsible-symbol">
+			<h4 id="PluginData" class="typedef public"><span class="name">PluginData</span></h4>
+		</dt>
+<dd class="symbol-details typedef public  collapsible-symbol">
+	<div class="symbol-details-inner">
+			<div class="callout callout-primary"><h5>Description</h5>		<div class="description"><p>Object containing information about a plugin.</p></div>
+			</div>			<div class="callout callout-info">
+				<h5>Properties</h5>
+				<table class="params table table-striped">
+					<thead>
+					<tr>
+							<th>Name</th>
+						<th>Type</th>
+							<th>Attributes</th>
+						<th class="last">Description</th>
+					</tr>
+					</thead>
+					<tbody>
+						<tr>
+								<td><code>id</code></td>
+							<td><span class="param-type">number</span></td>
+								<td class="attributes"></td>
+							<td class="last">
+									<p>The plugin id.</p>
+							</td>
+						</tr>
+						<tr>
+								<td><code>name</code></td>
+							<td><span class="param-type">string</span> | <span class="param-type">number</span></td>
+								<td class="attributes"></td>
+							<td class="last">
+									<p>The plugin name.</p>
+							</td>
+						</tr>
+						<tr>
+								<td><code>isEnabled</code></td>
+							<td><span class="param-type">boolean</span></td>
+								<td class="attributes"></td>
+							<td class="last">
+									<p>Indicates whether the plugin is enabled or disabled.</p>
+							</td>
+						</tr>
+						<tr>
+								<td><code>pluginSpec</code></td>
+							<td><span class="param-type">object</span></td>
+								<td class="attributes">&lt;optional&gt;<br/></td>
+							<td class="last">
+									<p>HHM pluginSpec property.</p>
+							</td>
+						</tr>
+					</tbody>
+				</table>
+			</div>
+			<div class="callout callout-default"><h5>Details</h5>		<form class="form-horizontal details">
+			
+							<!-- type -->
+							<div class="form-group">
+								<label class="col-sm-3 control-label">Type</label>
+								<div class="col-sm-9">
+									<div class="form-control-static type-names"><span class="param-type">Object</span></div>
+								</div>
+							</div>
+			
+			
+			
+			
+			
+			
+			
+			
+			
+			
+			
+			
+			
+			
+							<!-- source -->
+							<div class="form-group">
+								<label class="col-sm-3 control-label">Source</label>
+								<div class="col-sm-9">
+									<p class="form-control-static"><a href="src_room_components_PluginController.js.html">src/room/components/PluginController.js</a>, <a href="src_room_components_PluginController.js.html#line-11">line 11</a></p>
+								</div>
+							</div>
+			
+			
+			
+			
+					</form>
+			</div>	</div>
+</dd>
+											<hr/>
+											<dt class="symbol-title typedef public collapsible-symbol">
+			<h4 id="RoomEventArgs" class="typedef public"><span class="name">RoomEventArgs</span></h4>
+		</dt>
+<dd class="symbol-details typedef public  collapsible-symbol">
+	<div class="symbol-details-inner">
+			<div class="callout callout-primary"><h5>Description</h5>		<div class="description"><p>Event argument object that gets sent from the browser when a room event happens.</p>
+			<p>The <code>handlerName</code> can be one of the following:
+			<code>onPlayerJoin</code>
+			<code>onPlayerLeave</code>
+			<code>onTeamVictory</code>
+			<code>onPlayerChat</code>
+			<code>onTeamGoal</code>
+			<code>onGameStart</code>
+			<code>onGameStop</code>
+			<code>onPlayerAdminChange</code>
+			<code>onPlayerTeamChange</code>
+			<code>onPlayerKicked</code>
+			<code>onGamePause</code>
+			<code>onGameUnpause</code>
+			<code>onPositionsReset</code>
+			or
+			<code>onStadiumChange</code></p>
+			<p>See the
+			<a href="https://github.com/haxball/haxball-issues/wiki/Headless-Host#roomobject">roomObject documentation</a>
+			to find out what kind of arguments to expect.</p></div>
+			</div>			<div class="callout callout-info">
+				<h5>Properties</h5>
+				<table class="params table table-striped">
+					<thead>
+					<tr>
+							<th>Name</th>
+						<th>Type</th>
+						<th class="last">Description</th>
+					</tr>
+					</thead>
+					<tbody>
+						<tr>
+								<td><code>handlerName</code></td>
+							<td><span class="param-type">string</span></td>
+							<td class="last">
+									<p>Name of the haxball room event handler
+			function that got triggered.</p>
+							</td>
+						</tr>
+						<tr>
+								<td><code>args</code></td>
+							<td><span class="param-type">Array.&lt;any></span></td>
+							<td class="last">
+									<p>Arguments that the event handler function
+			received.</p>
+							</td>
+						</tr>
+					</tbody>
+				</table>
+			</div>
+			<div class="callout callout-default"><h5>Details</h5>		<form class="form-horizontal details">
+			
+							<!-- type -->
+							<div class="form-group">
+								<label class="col-sm-3 control-label">Type</label>
+								<div class="col-sm-9">
+									<div class="form-control-static type-names"><span class="param-type">Object</span></div>
+								</div>
+							</div>
+			
+			
+			
+			
+			
+			
+			
+			
+			
+			
+			
+			
+			
+			
+							<!-- source -->
+							<div class="form-group">
+								<label class="col-sm-3 control-label">Source</label>
+								<div class="col-sm-9">
+									<p class="form-control-static"><a href="src_room_RoomController.js.html">src/room/RoomController.js</a>, <a href="src_room_RoomController.js.html#line-18">line 18</a></p>
+								</div>
+							</div>
+			
+			
+			
+			
+					</form>
+			</div>	</div>
+</dd>
+											<hr/>
+											<dt class="symbol-title typedef public collapsible-symbol">
+			<h4 id="RepositoryData" class="typedef public"><span class="name">RepositoryData</span></h4>
+		</dt>
+<dd class="symbol-details typedef public  collapsible-symbol">
+	<div class="symbol-details-inner">
+			<div class="callout callout-primary"><h5>Description</h5>		<div class="description"><p>Repository data.</p></div>
+			</div>			<div class="callout callout-info">
+				<h5>Properties</h5>
+				<table class="params table table-striped">
+					<thead>
+					<tr>
+							<th>Name</th>
+						<th>Type</th>
+							<th>Attributes</th>
+						<th class="last">Description</th>
+					</tr>
+					</thead>
+					<tbody>
+						<tr>
+								<td><code>name</code></td>
+							<td><span class="param-type">string</span></td>
+								<td class="attributes"></td>
+							<td class="last">
+									<p>Name of the repository.</p>
+							</td>
+						</tr>
+						<tr>
+								<td><code>description</code></td>
+							<td><span class="param-type">string</span></td>
+								<td class="attributes">&lt;optional&gt;<br/></td>
+							<td class="last">
+									<p>Description of repository.</p>
+							</td>
+						</tr>
+						<tr>
+								<td><code>author</code></td>
+							<td><span class="param-type">string</span></td>
+								<td class="attributes">&lt;optional&gt;<br/></td>
+							<td class="last">
+									<p>Author of the repository.</p>
+							</td>
+						</tr>
+						<tr>
+								<td><code>plugins</code></td>
+							<td><span class="param-type">Array.&lt;string></span></td>
+								<td class="attributes">&lt;optional&gt;<br/></td>
+							<td class="last">
+									<p>Plugins that the repository contains.</p>
+							</td>
+						</tr>
+						<tr>
+								<td><code>config</code></td>
+							<td><span class="param-type">object</span></td>
+								<td class="attributes">&lt;optional&gt;<br/></td>
+							<td class="last">
+									<p>Configuration object for this repository.
+			Can for example define the path of where to load the plugins.</p>
+							</td>
+						</tr>
+					</tbody>
+				</table>
+			</div>
+			<div class="callout callout-default"><h5>Details</h5>		<form class="form-horizontal details">
+			
+							<!-- type -->
+							<div class="form-group">
+								<label class="col-sm-3 control-label">Type</label>
+								<div class="col-sm-9">
+									<div class="form-control-static type-names"><span class="param-type">Object</span></div>
+								</div>
+							</div>
+			
+			
+			
+			
+			
+			
+			
+			
+			
+			
+			
+			
+			
+			
+							<!-- source -->
+							<div class="form-group">
+								<label class="col-sm-3 control-label">Source</label>
+								<div class="col-sm-9">
+									<p class="form-control-static"><a href="src_room_components_RepositoryController.js.html">src/room/components/RepositoryController.js</a>, <a href="src_room_components_RepositoryController.js.html#line-39">line 39</a></p>
+								</div>
+							</div>
+			
+			
+			
+			
+					</form>
+			</div>	</div>
+</dd>
+											<hr/>
+											<dt class="symbol-title typedef public collapsible-symbol">
+			<h4 id="BrowserAction" class="typedef public"><span class="name">BrowserAction</span></h4>
+		</dt>
+<dd class="symbol-details typedef public  collapsible-symbol">
+	<div class="symbol-details-inner">
+			<div class="callout callout-primary"><h5>Description</h5>		<div class="description"><p>Data object sent from the browser context.</p>
+			<p>Used internally to communicate with the headless browser.</p>
+			<p>Follows the flux standard action form loosely.
+			See (https://github.com/redux-utilities/flux-standard-action).</p></div>
+			</div>			<div class="callout callout-info">
+				<h5>Properties</h5>
+				<table class="params table table-striped">
+					<thead>
+					<tr>
+							<th>Name</th>
+						<th>Type</th>
+							<th>Attributes</th>
+						<th class="last">Description</th>
+					</tr>
+					</thead>
+					<tbody>
+						<tr>
+								<td><code>type</code></td>
+							<td><span class="param-type">string</span></td>
+								<td class="attributes"></td>
+							<td class="last">
+									<p>The type of data identifies to the consumer the
+			nature of the data that was sent.</p>
+							</td>
+						</tr>
+						<tr>
+								<td><code>payload</code></td>
+							<td><span class="param-type">any</span></td>
+								<td class="attributes">&lt;optional&gt;<br/></td>
+							<td class="last">
+									<p>The optional payload property MAY be any type
+			of value.</p>
+							</td>
+						</tr>
+						<tr>
+								<td><code>error</code></td>
+							<td><span class="param-type">boolean</span></td>
+								<td class="attributes">&lt;optional&gt;<br/></td>
+							<td class="last">
+									<p>The optional error property MAY be set to true
+			if the data represents an error.</p>
+							</td>
+						</tr>
+					</tbody>
+				</table>
+			</div>
+			<div class="callout callout-default"><h5>Details</h5>		<form class="form-horizontal details">
+			
+							<!-- type -->
+							<div class="form-group">
+								<label class="col-sm-3 control-label">Type</label>
+								<div class="col-sm-9">
+									<div class="form-control-static type-names"><span class="param-type">Object</span></div>
+								</div>
+							</div>
+			
+			
+			
+			
+			
+			
+			
+			
+			
+			
+			
+			
+			
+			
+							<!-- source -->
+							<div class="form-group">
+								<label class="col-sm-3 control-label">Source</label>
+								<div class="col-sm-9">
+									<p class="form-control-static"><a href="src_room_RoomController.js.html">src/room/RoomController.js</a>, <a href="src_room_RoomController.js.html#line-49">line 49</a></p>
+								</div>
+							</div>
+			
+			
+			
+			
+					</form>
+			</div>	</div>
+</dd>
+											<hr/>
+											<dt class="symbol-title typedef public collapsible-symbol">
+			<h4 id="File" class="typedef public"><span class="name">File</span></h4>
+		</dt>
+<dd class="symbol-details typedef public  collapsible-symbol">
+	<div class="symbol-details-inner">
+			<div class="callout callout-primary"><h5>Description</h5>		<div class="description"><p>Represents a file.</p></div>
+			</div>			<div class="callout callout-info">
+				<h5>Properties</h5>
+				<table class="params table table-striped">
+					<thead>
+					<tr>
+							<th>Name</th>
+						<th>Type</th>
+						<th class="last">Description</th>
+					</tr>
+					</thead>
+					<tbody>
+						<tr>
+								<td><code>name</code></td>
+							<td><span class="param-type">string</span></td>
+							<td class="last">
+									<p>Files name.</p>
+							</td>
+						</tr>
+						<tr>
+								<td><code>content</code></td>
+							<td><span class="param-type">string</span></td>
+							<td class="last">
+									<p>UTF-8 encoded contents of the file.</p>
+							</td>
+						</tr>
+					</tbody>
+				</table>
+			</div>
+			<div class="callout callout-default"><h5>Details</h5>		<form class="form-horizontal details">
+			
+							<!-- type -->
+							<div class="form-group">
+								<label class="col-sm-3 control-label">Type</label>
+								<div class="col-sm-9">
+									<div class="form-control-static type-names"><span class="param-type">Object</span></div>
+								</div>
+							</div>
+			
+			
+			
+			
+			
+			
+			
+			
+			
+			
+			
+			
+			
+			
+							<!-- source -->
+							<div class="form-group">
+								<label class="col-sm-3 control-label">Source</label>
+								<div class="col-sm-9">
+									<p class="form-control-static"><a href="src_room_RoomController.js.html">src/room/RoomController.js</a>, <a href="src_room_RoomController.js.html#line-66">line 66</a></p>
+								</div>
+							</div>
+			
+			
+			
+			
+					</form>
+			</div>	</div>
+</dd>
+									</dl>
+							</article>
+					</section>
+			</div>
+				<div class="col-md-3 side-content">
+					<nav class="toc hidden-print hidden-sm hidden-xs"></nav>
+				</div>
+		</div>
+	</div>
+	<footer>
+				<div class="copyright">© Oskari Pöntinen 2019</div>
+			<div class="generated-by">Documentation generated by <a href="https://github.com/jsdoc3/jsdoc">JSDoc 3.6.3</a> on 8th May 2020 using the <a href="https://github.com/steveush/foodoc">FooDoc template</a>.</div>
+	</footer>
+	<script src="js/jquery.min.js"></script>
+	<script src="js/bootstrap.min.js"></script>
+	<script src="js/clipboard.min.js"></script>
+	<script src="js/prism.min.js"></script>
+	<script src="js/template.min.js"></script>
+		<!-- start:lunr-search-modal.hbs -->
+		<div class="modal fade" id="lunr-search-modal">
+			<div class="modal-dialog">
+				<div class="modal-content">
+					<div class="modal-header">
+						<button type="button" class="close" data-dismiss="modal" aria-label="Close"><span aria-hidden="true">&times;</span></button>
+						<h4 class="modal-title">Search results</h4>
+					</div>
+					<div class="modal-body" id="lunr-search-body">
+					</div>
+					<div class="modal-footer" id="lunr-search-footer">
+						<button type="button" class="btn btn-default" data-dismiss="modal">Close</button>
+					</div>
+				</div><!-- /.modal-content -->
+			</div><!-- /.modal-dialog -->
+		</div>
+		<!-- end:lunr-search-modal.hbs -->		<script src="js/lunr.min.js"></script>
+	
+</body>
 </html>